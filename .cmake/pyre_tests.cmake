--- conflicted
+++ resolved
@@ -25,25 +25,6 @@
 endfunction()
 
 
-<<<<<<< HEAD
-# generate a unique test target name
-function(pyre_test_target target testfile)
-  # split
-  get_filename_component(path ${testfile} DIRECTORY)
-  get_filename_component(base ${testfile} NAME_WE)
-
-  # replace path separators with dors
-  string(REPLACE "/" "." stem ${path})
-
-  # build the target and return it
-  set(${target} "tests.${stem}.${base}" PARENT_SCOPE)
-
-  # all done
-endfunction()
-
-
-=======
->>>>>>> 090cf671
 # attach {setup} and {cleanup} fixtures to a test case
 # N.B.: the signature may look backwards, but the {testfile} command line arguments are in
 # ${ARGN} so it seemed simpler this way
@@ -223,7 +204,7 @@
   # generate the name of the testcase
   pyre_test_testcase(testname ${testfile} ${ARGN})
   # generate the name of the target
-  pyre_test_target(target ${testfile})
+  pyre_target(target ${testfile})
 
   # schedule it to be compiled
   add_executable(${target} ${testfile})

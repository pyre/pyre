--- conflicted
+++ resolved
@@ -60,17 +60,12 @@
     if (${MPI_FOUND})
       # add the MPI aware sources to the pile
       target_sources(gslmodule PRIVATE gsl/partition.cc)
-<<<<<<< HEAD
-      # the mpi library
-      target_link_libraries(gslmodule PRIVATE MPI::MPI_CXX)
-=======
       # the mpi include directories
       target_include_directories(gslmodule PRIVATE ${MPI_CXX_INCLUDE_PATH})
       # add the MPI presence indicator
       target_compile_definitions(gslmodule PRIVATE WITH_MPI)
       # and the mpi libraries
       target_link_libraries(gslmodule PRIVATE ${MPI_CXX_LIBRARIES})
->>>>>>> c4b83d70
     endif()
 
     # install the extension

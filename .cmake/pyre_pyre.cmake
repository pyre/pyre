# -*- cmake -*-
#
# michael a.g. aïvázis
# orthologue
# (c) 1998-2021 all rights reserved
#


# generate the portinfo file
function(pyre_portinfo)
  # inject the platform information and move it to the staging area
  # this is the C++ version
  configure_file(
    portinfo.in portinfo
    @ONLY
    )
  # install the portinfo file
  install(
    FILES ${CMAKE_CURRENT_BINARY_DIR}/portinfo
    DESTINATION ${PYRE_DEST_INCLUDE}
    )

  # repeat with the C version
  configure_file(
    portinfo.in portinfo.h
    @ONLY
    )
  # install the portinfo file
  install(
    FILES ${CMAKE_CURRENT_BINARY_DIR}/portinfo.h
    DESTINATION ${PYRE_DEST_INCLUDE}
    )

  # all done
endfunction(pyre_portinfo)


# build the pyre package
function(pyre_pyrePackage)
  # install the sources straight from the source directory
  install(
    DIRECTORY pyre
    DESTINATION ${PYRE_DEST_PACKAGES}
    FILES_MATCHING PATTERN *.py
    )
  # build the package meta-data
  configure_file(
    pyre/meta.py.in pyre/meta.py
    @ONLY
    )
  # install the generated package meta-data file
  install(
    DIRECTORY ${CMAKE_CURRENT_BINARY_DIR}/pyre
    DESTINATION ${PYRE_DEST_PACKAGES}
    FILES_MATCHING PATTERN *.py
    )
  # all done
endfunction(pyre_pyrePackage)


# buld the pyre libraries
function(pyre_pyreLib)
  # buld the libpyre version file
  configure_file(
    pyre/version.cc.in pyre/version.cc
    @ONLY
    )
  # copy the pyre headers over to the staging area
  file(GLOB_RECURSE files
       RELATIVE ${CMAKE_CURRENT_SOURCE_DIR}/pyre
       CONFIGURE_DEPENDS
       *.h *.icc
       )
  foreach(file ${files})
    configure_file(pyre/${file} pyre/${file} COPYONLY)
  endforeach()

  # the libpyre target
  add_library(pyre SHARED)
  # set the include directories
  target_include_directories(
    pyre PUBLIC
    $<BUILD_INTERFACE:${CMAKE_CURRENT_BINARY_DIR}>
    $<INSTALL_INTERFACE:${PYRE_DEST_INCLUDE}>
    )
  # add the sources
  target_sources(pyre
    PRIVATE
    pyre/memory/FileMap.cc
    ${CMAKE_CURRENT_BINARY_DIR}/pyre/version.cc
    )
  # and the link dependencies
  target_link_libraries(
    pyre
    journal
    )

  # install all the pyre headers
  install(
    DIRECTORY ${CMAKE_CURRENT_BINARY_DIR}/pyre
    DESTINATION ${PYRE_DEST_INCLUDE}
    FILES_MATCHING PATTERN *.h PATTERN *.icc
    )

  # libpyre and libjournal
  install(
    TARGETS pyre
    EXPORT pyre-targets
    LIBRARY DESTINATION ${CMAKE_INSTALL_LIBDIR}
    )

  # all done
endfunction(pyre_pyreLib)


# build the pyre extension modules
function(pyre_pyreModule)
  # the pyre bindings
  Python3_add_library(pyremodule MODULE)
  # adjust the name to match what python expects
  set_target_properties(pyremodule PROPERTIES LIBRARY_OUTPUT_NAME pyre)
  set_target_properties(pyremodule PROPERTIES SUFFIX ${PYTHON3_SUFFIX})
  # set the libraries to link against
  target_link_libraries(pyremodule PRIVATE pyre journal pybind11::module)
  # add the sources
  target_sources(pyremodule PRIVATE
    pyre/pyre.cc
    pyre/api.cc
    pyre/process_timers.cc
    pyre/wall_timers.cc
    )

  # host
  Python_add_library(hostmodule MODULE)
  # adjust the name to match what python expects
  set_target_properties(hostmodule PROPERTIES LIBRARY_OUTPUT_NAME host)
  set_target_properties(hostmodule PROPERTIES SUFFIX ${PYTHON3_SUFFIX})
  # set the libraries to link against
  target_link_libraries(hostmodule PRIVATE pyre journal)
  # add the sources
  target_sources(hostmodule PRIVATE
    host/host.cc
    host/cpu.cc
    host/metadata.cc
    )

<<<<<<< HEAD
  # timers
  Python_add_library(timersmodule MODULE)
  # adjust the name to match what python expects
  set_target_properties(timersmodule PROPERTIES LIBRARY_OUTPUT_NAME timers)
  set_target_properties(timersmodule PROPERTIES SUFFIX ${PYTHON3_SUFFIX})
  # set the libraries to link against
  target_link_libraries(timersmodule PRIVATE pyre journal)
  # add the sources
  target_sources(timersmodule PRIVATE
    timers/timers.cc
    timers/display.cc
    timers/metadata.cc
    )

=======
>>>>>>> 7e1f0287
  # install the pyre extensions
  install(
    TARGETS hostmodule pyremodule
    LIBRARY
    DESTINATION ${PYRE_DEST_PACKAGES}/pyre/extensions
    )
endfunction(pyre_pyreModule)


# the scripts
function(pyre_pyreBin)
  # the pyre enhanced interpreter
  add_executable(python.pyre)
  # its sources
  target_sources(python.pyre PRIVATE
    python.cc
    )
  # and libraries
  target_link_libraries(python.pyre Python::Python)

  # install the custom python
  install(
    TARGETS python.pyre
    RUNTIME
    DESTINATION ${CMAKE_INSTALL_BINDIR}
    )
  # install the scripts
  install(
    PROGRAMS pyre pyre-config merlin smith.pyre
    DESTINATION ${CMAKE_INSTALL_BINDIR}
    )
  # all done
endfunction(pyre_pyreBin)


# the configuration files
function(pyre_pyreDefaults)
  # install the configuration files
  install(
    FILES pyre.pfg merlin.pfg
    DESTINATION defaults
  )
  # all done
endfunction(pyre_pyreDefaults)


# end of file<|MERGE_RESOLUTION|>--- conflicted
+++ resolved
@@ -116,7 +116,7 @@
 # build the pyre extension modules
 function(pyre_pyreModule)
   # the pyre bindings
-  Python3_add_library(pyremodule MODULE)
+  Python_add_library(pyremodule MODULE)
   # adjust the name to match what python expects
   set_target_properties(pyremodule PROPERTIES LIBRARY_OUTPUT_NAME pyre)
   set_target_properties(pyremodule PROPERTIES SUFFIX ${PYTHON3_SUFFIX})
@@ -144,23 +144,6 @@
     host/metadata.cc
     )
 
-<<<<<<< HEAD
-  # timers
-  Python_add_library(timersmodule MODULE)
-  # adjust the name to match what python expects
-  set_target_properties(timersmodule PROPERTIES LIBRARY_OUTPUT_NAME timers)
-  set_target_properties(timersmodule PROPERTIES SUFFIX ${PYTHON3_SUFFIX})
-  # set the libraries to link against
-  target_link_libraries(timersmodule PRIVATE pyre journal)
-  # add the sources
-  target_sources(timersmodule PRIVATE
-    timers/timers.cc
-    timers/display.cc
-    timers/metadata.cc
-    )
-
-=======
->>>>>>> 7e1f0287
   # install the pyre extensions
   install(
     TARGETS hostmodule pyremodule

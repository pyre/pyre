// -*- c++ -*-
//
// michael a.g. aïvázis <michael.aivazis@para-sim.com>
// (c) 1998-2023 all rights reserved


// code guard
#if !defined(pyre_memory_Stack_icc)
#error this file contains implementation details for pyre::memory::Stack
#else


// metamethods
// constructor
template <int D, class T, bool isConst>
<<<<<<< HEAD
constexpr pyre::memory::Stack<D, T, isConst>::
Stack() :
    _data()
=======
pyre::memory::Stack<D, T, isConst>::Stack() : _data()
>>>>>>> 090cf671
{}


// interface
// get the number of cells in the block
template <int D, class T, bool isConst>
constexpr auto
pyre::memory::Stack<D, T, isConst>::cells() const -> cell_count_type
{
    // easy
    return D;
}


// get the memory footprint of the block
template <int D, class T, bool isConst>
constexpr auto
pyre::memory::Stack<D, T, isConst>::bytes() const -> size_type
{
    // scale the number of cells by the cell size
    return cells() * sizeof(value_type);
}


// access to the data pointer
template <int D, class T, bool isConst>
constexpr auto
pyre::memory::Stack<D, T, isConst>::data() const -> pointer
{
    // return the raw data pointer
    return _data.data();
}


// access to the data pointer in form suitable for diagnostics
template <int D, class T, bool isConst>
constexpr auto
pyre::memory::Stack<D, T, isConst>::where() const -> const void *
{
    // return the raw data pointer
    return _data.data();
}


// iterator support
template <int D, class T, bool isConst>
constexpr auto
pyre::memory::Stack<D, T, isConst>::begin() -> iterator
{
    // the beginning of the block
    return _data.begin();
}


template <int D, class T, bool isConst>
constexpr auto
pyre::memory::Stack<D, T, isConst>::end() -> iterator
{
    // one past the last cell in the block
    return _data.end();
}

template <int D, class T, bool isConst>
constexpr auto
pyre::memory::Stack<D, T, isConst>::cbegin() const -> const_iterator
{
    // the beginning of the block
    return _data.begin();
}


template <int D, class T, bool isConst>
constexpr auto
pyre::memory::Stack<D, T, isConst>::cend() const -> const_iterator
{
    // one past the last cell in the block
    return _data.end();
}


// data access
template <int D, class T, bool isConst>
<<<<<<< HEAD
constexpr auto
pyre::memory::Stack<D, T, isConst>::
at(size_type pos) -> reference
=======
auto
pyre::memory::Stack<D, T, isConst>::at(size_type pos) -> reference
>>>>>>> 090cf671
{
    // return a reference to the cell at {pos}
    return _data.at(pos);
}


template <int D, class T, bool isConst>
<<<<<<< HEAD
constexpr auto
pyre::memory::Stack<D, T, isConst>::
at(size_type pos) const -> const_reference
=======
auto
pyre::memory::Stack<D, T, isConst>::at(size_type pos) const -> const_reference
>>>>>>> 090cf671
{
    // return a reference to the cell at {pos}
    return _data.at(pos);
}


template <int D, class T, bool isConst>
<<<<<<< HEAD
constexpr auto
pyre::memory::Stack<D, T, isConst>::
operator [] (size_type pos) -> reference
=======
auto
pyre::memory::Stack<D, T, isConst>::operator[](size_type pos) -> reference
>>>>>>> 090cf671
{
    // return a reference to the cell at {pos}
    return _data[pos];
}


template <int D, class T, bool isConst>
<<<<<<< HEAD
constexpr auto
pyre::memory::Stack<D, T, isConst>::
operator [] (size_type pos) const -> const_reference
=======
auto
pyre::memory::Stack<D, T, isConst>::operator[](size_type pos) const -> const_reference
>>>>>>> 090cf671
{
    // return a reference to the cell at {pos}
    return _data[pos];
}


#endif

// end of file<|MERGE_RESOLUTION|>--- conflicted
+++ resolved
@@ -13,13 +13,7 @@
 // metamethods
 // constructor
 template <int D, class T, bool isConst>
-<<<<<<< HEAD
-constexpr pyre::memory::Stack<D, T, isConst>::
-Stack() :
-    _data()
-=======
-pyre::memory::Stack<D, T, isConst>::Stack() : _data()
->>>>>>> 090cf671
+constexpr pyre::memory::Stack<D, T, isConst>::Stack() : _data()
 {}
 
 
@@ -102,14 +96,8 @@
 
 // data access
 template <int D, class T, bool isConst>
-<<<<<<< HEAD
 constexpr auto
-pyre::memory::Stack<D, T, isConst>::
-at(size_type pos) -> reference
-=======
-auto
 pyre::memory::Stack<D, T, isConst>::at(size_type pos) -> reference
->>>>>>> 090cf671
 {
     // return a reference to the cell at {pos}
     return _data.at(pos);
@@ -117,14 +105,8 @@
 
 
 template <int D, class T, bool isConst>
-<<<<<<< HEAD
 constexpr auto
-pyre::memory::Stack<D, T, isConst>::
-at(size_type pos) const -> const_reference
-=======
-auto
 pyre::memory::Stack<D, T, isConst>::at(size_type pos) const -> const_reference
->>>>>>> 090cf671
 {
     // return a reference to the cell at {pos}
     return _data.at(pos);
@@ -132,14 +114,8 @@
 
 
 template <int D, class T, bool isConst>
-<<<<<<< HEAD
 constexpr auto
-pyre::memory::Stack<D, T, isConst>::
-operator [] (size_type pos) -> reference
-=======
-auto
 pyre::memory::Stack<D, T, isConst>::operator[](size_type pos) -> reference
->>>>>>> 090cf671
 {
     // return a reference to the cell at {pos}
     return _data[pos];
@@ -147,14 +123,8 @@
 
 
 template <int D, class T, bool isConst>
-<<<<<<< HEAD
 constexpr auto
-pyre::memory::Stack<D, T, isConst>::
-operator [] (size_type pos) const -> const_reference
-=======
-auto
 pyre::memory::Stack<D, T, isConst>::operator[](size_type pos) const -> const_reference
->>>>>>> 090cf671
 {
     // return a reference to the cell at {pos}
     return _data[pos];

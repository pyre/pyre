--- conflicted
+++ resolved
@@ -58,21 +58,15 @@
 
     // support for the canonical packing strategies
     // an ordered index generator
-<<<<<<< HEAD
-    template <class packingT> class IndexIterator;
+    template <class packingT>
+    class IndexIterator;
     // the canonical packing strategy
-    template <int N, template <typename, std::size_t> class containerT> class Canonical;
+    template <int N, template <typename, std::size_t> class containerT>
+    class Canonical;
     // the symmetric packing strategy
     template <int N, template <typename, std::size_t> class containerT> class Symmetric;
     // the diagonal packing strategy
     template <int N, template <typename, std::size_t> class containerT> class Diagonal;
-=======
-    template <class packingT>
-    class IndexIterator;
-    // the packing strategy
-    template <int N, template <typename, std::size_t> class containerT>
-    class Canonical;
->>>>>>> 090cf671
 
     // bringing it all together
     template <class packingT, class storageT>
